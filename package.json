--- conflicted
+++ resolved
@@ -1,45 +1,4 @@
 {
-<<<<<<< HEAD
-    "name": "js13kserver",
-    "version": "1.0.2",
-    "description": "js13kgames game jam server",
-    "license": "MIT",
-    "main": "index.js",
-    "scripts": {
-        "start": "node index.js",
-        "start:dev": "nodemon",
-        "test": "mocha test"
-    },
-    "keywords": [
-        "js13kgames",
-        "server"
-    ],
-    "engines": {
-        "node": "12.*",
-        "npm": "6.*"
-    },
-    "nodemonConfig": {
-        "ext": "js,mjs,ts,json,css,scss,sass,html,pug"
-    },
-    "dependencies": {
-        "archiver": "^5.0.0",
-        "body-parser": "^1.19.0",
-        "chalk": "^4.1.0",
-        "express": "^4.17.1",
-        "express-session": "^1.17.1",
-        "mysql2": "^2.1.0",
-        "pg": "^8.3.2",
-        "pg-hstore": "^2.3.3",
-        "sequelize": "^6.3.4",
-        "simple-peer": "^9.7.2",
-        "socket.io": "^2.3.0",
-        "sqlite3": "^5.0.0"
-    },
-    "devDependencies": {
-        "mocha": "^8.1.1",
-        "nodemon": "^2.0.4"
-    }
-=======
   "name": "js13kserver",
   "version": "1.0.2",
   "description": "js13kgames game jam server",
@@ -77,5 +36,4 @@
     "mocha": "^9.1.1",
     "nodemon": "^2.0.12"
   }
->>>>>>> c11269be
 }